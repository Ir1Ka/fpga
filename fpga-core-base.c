--- conflicted
+++ resolved
@@ -865,15 +865,9 @@
 		goto out_err;
 	}
 
-<<<<<<< HEAD
-	if (enable_reg_access) {
+	if (reg_access_enabled) {
 		res = sysfs_create_group(&fpga->dev.kobj,
 					 &fpga_reg_access_group);
-=======
-	if (reg_access_enabled) {
-		res = sysfs_create_groups(&fpga->dev.kobj,
-					  fpga_reg_access_groups);
->>>>>>> 9232eaf0
 		if (res) {
 			pr_err("FPGA '%s': Cannot create reg access attributes "
 			       "(%d)\n", fpga->name, res);
@@ -986,13 +980,8 @@
 
 	pm_runtime_disable(&fpga->dev);
 
-<<<<<<< HEAD
-	if (enable_reg_access)
+	if (reg_access_enabled)
 		sysfs_remove_group(&fpga->dev.kobj, &fpga_reg_access_group);
-=======
-	if (reg_access_enabled)
-		sysfs_remove_groups(&fpga->dev.kobj, fpga_reg_access_groups);
->>>>>>> 9232eaf0
 
 	init_completion(&fpga->dev_released);
 	device_unregister(&fpga->dev);
@@ -1366,10 +1355,7 @@
 	u64 where = bits_attr->where;
 	int size = bits_attr->size;
 	union fpga_reg_data reg, req;
-<<<<<<< HEAD
 	unsigned long long t;
-=======
->>>>>>> 9232eaf0
 	int res;
 
 	if (unlikely(!bits ||
